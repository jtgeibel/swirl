use assert_matches::assert_matches;
use diesel::prelude::*;
use failure::Fallible;
use std::sync::mpsc::sync_channel;
use std::thread;
use std::time::Duration;
use swirl::schema::*;
use swirl::JobsFailed;

use crate::dummy_jobs::*;
use crate::sync::Barrier;
use crate::test_guard::TestGuard;

#[test]
fn run_all_pending_jobs_returns_when_all_jobs_enqueued() -> Fallible<()> {
    let barrier = Barrier::new(3);
    let runner = TestGuard::runner(barrier.clone());
    let conn = runner.connection_pool().get()?;
    barrier_job().enqueue(&conn)?;
    barrier_job().enqueue(&conn)?;

    runner.run_all_pending_jobs()?;

    let queued_job_count = background_jobs::table.count().get_result(&conn);
    let unlocked_job_count = background_jobs::table
        .select(background_jobs::id)
        .for_update()
        .skip_locked()
        .load::<i64>(&conn)
        .map(|v| v.len());

    assert_eq!(Ok(2), queued_job_count);
    assert_eq!(Ok(0), unlocked_job_count);

    barrier.wait();
    Ok(())
}

#[test]
fn check_for_failed_jobs_blocks_until_all_queued_jobs_are_finished() -> Fallible<()> {
    let barrier = Barrier::new(3);
    let runner = TestGuard::runner(barrier.clone());
    let conn = runner.connection_pool().get()?;
    barrier_job().enqueue(&conn)?;
    barrier_job().enqueue(&conn)?;

    runner.run_all_pending_jobs()?;

    let (send, recv) = sync_channel(0);
    let handle = thread::spawn(move || {
        let wait = Duration::from_millis(100);
        assert!(
            recv.recv_timeout(wait).is_err(),
            "wait_for_jobs returned before jobs finished"
        );

        barrier.wait();

        assert!(recv.recv().is_ok(), "wait_for_jobs didn't return");
    });

    runner.check_for_failed_jobs()?;
    send.send(1)?;
    handle.join().unwrap();
    Ok(())
}

#[test]
fn check_for_failed_jobs_panics_if_jobs_failed() -> Fallible<()> {
    let runner = TestGuard::dummy_runner();
    let conn = runner.connection_pool().get()?;
    failure_job().enqueue(&conn)?;
    failure_job().enqueue(&conn)?;
    failure_job().enqueue(&conn)?;

    runner.run_all_pending_jobs()?;
    assert_eq!(Err(JobsFailed(3)), runner.check_for_failed_jobs());
    Ok(())
}

#[test]
fn panicking_jobs_are_caught_and_treated_as_failures() -> Fallible<()> {
    let runner = TestGuard::dummy_runner();
    let conn = runner.connection_pool().get()?;
    panic_job().enqueue(&conn)?;
    failure_job().enqueue(&conn)?;

    runner.run_all_pending_jobs()?;
    assert_eq!(Err(JobsFailed(2)), runner.check_for_failed_jobs());
    Ok(())
}

#[test]
fn run_all_pending_jobs_errs_if_jobs_dont_start_in_timeout() -> Fallible<()> {
    let barrier = Barrier::new(2);
    // A runner with 1 thread where all jobs will hang indefinitely.
    // The second job will never start.
    let runner = TestGuard::builder(barrier.clone())
        .thread_count(1)
        .job_start_timeout(Duration::from_millis(50))
        .build();
    let conn = runner.connection_pool().get()?;
    barrier_job().enqueue(&conn)?;
    barrier_job().enqueue(&conn)?;

    let run_result = runner.run_all_pending_jobs();
    assert_matches!(run_result, Err(swirl::FetchError::NoMessageReceived));

    // Make sure the jobs actually run so we don't panic on drop
    barrier.wait();
    barrier.wait();
<<<<<<< HEAD
    runner.assert_no_failed_jobs().unwrap();
}

#[test]
fn jobs_failing_to_load_doesnt_panic_threads() {
    let runner = TestGuard::with_db_pool_size((), 1).thread_count(1).build();

    {
        let conn = runner.connection_pool().get().unwrap();
        failure_job().enqueue(&conn).unwrap();
        // Since jobs are loaded with `SELECT FOR UPDATE`, it will always fail in
        // read-only mode
        diesel::sql_query("SET default_transaction_read_only = 't'")
            .execute(&conn)
            .unwrap();
    }

    let run_result = runner.run_all_pending_jobs();

    {
        let conn = runner.connection_pool().get().unwrap();
        diesel::sql_query("SET default_transaction_read_only = 'f'")
            .execute(&conn)
            .unwrap();
    }

    assert_matches!(run_result, Err(swirl::FetchError::FailedLoadingJob(_)));
    runner.assert_no_failed_jobs().unwrap();
=======
    runner.check_for_failed_jobs()?;
    Ok(())
>>>>>>> 54fdf6af
}<|MERGE_RESOLUTION|>--- conflicted
+++ resolved
@@ -109,8 +109,8 @@
     // Make sure the jobs actually run so we don't panic on drop
     barrier.wait();
     barrier.wait();
-<<<<<<< HEAD
-    runner.assert_no_failed_jobs().unwrap();
+    runner.check_for_failed_jobs()?;
+    Ok(())
 }
 
 #[test]
@@ -138,8 +138,4 @@
 
     assert_matches!(run_result, Err(swirl::FetchError::FailedLoadingJob(_)));
     runner.assert_no_failed_jobs().unwrap();
-=======
-    runner.check_for_failed_jobs()?;
-    Ok(())
->>>>>>> 54fdf6af
 }